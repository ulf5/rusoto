--- conflicted
+++ resolved
@@ -151,6 +151,7 @@
 
 /// <p>Configuration parameters used to create a new HarvestJob.</p>
 #[derive(Default, Debug, Clone, PartialEq, Serialize)]
+#[cfg_attr(feature = "deserialize_structs", derive(Deserialize))]
 pub struct CreateHarvestJobRequest {
     /// <p>The end of the time-window which will be harvested</p>
     #[serde(rename = "EndTime")]
@@ -459,9 +460,7 @@
 }
 
 #[derive(Default, Debug, Clone, PartialEq, Serialize)]
-<<<<<<< HEAD
 #[cfg_attr(feature = "deserialize_structs", derive(Deserialize))]
-=======
 pub struct DescribeHarvestJobRequest {
     /// <p>The ID of the HarvestJob.</p>
     #[serde(rename = "Id")]
@@ -513,7 +512,7 @@
 }
 
 #[derive(Default, Debug, Clone, PartialEq, Serialize)]
->>>>>>> 36d57c13
+#[cfg_attr(feature = "deserialize_structs", derive(Deserialize))]
 pub struct DescribeOriginEndpointRequest {
     /// <p>The ID of the OriginEndpoint.</p>
     #[serde(rename = "Id")]
@@ -879,9 +878,7 @@
 }
 
 #[derive(Default, Debug, Clone, PartialEq, Serialize)]
-<<<<<<< HEAD
 #[cfg_attr(feature = "deserialize_structs", derive(Deserialize))]
-=======
 pub struct ListHarvestJobsRequest {
     /// <p>When specified, the request will return only HarvestJobs associated with the given Channel ID.</p>
     #[serde(rename = "IncludeChannelId")]
@@ -915,7 +912,7 @@
 }
 
 #[derive(Default, Debug, Clone, PartialEq, Serialize)]
->>>>>>> 36d57c13
+#[cfg_attr(feature = "deserialize_structs", derive(Deserialize))]
 pub struct ListOriginEndpointsRequest {
     /// <p>When specified, the request will return only OriginEndpoints associated with the given Channel ID.</p>
     #[serde(rename = "ChannelId")]
