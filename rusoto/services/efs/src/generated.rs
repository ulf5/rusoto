--- conflicted
+++ resolved
@@ -71,18 +71,15 @@
     pub tags: Option<Vec<Tag>>,
 }
 
-<<<<<<< HEAD
-#[derive(Clone, Debug, Default, PartialEq, Serialize)]
-=======
 /// <p>The backup policy for the file system, showing the curent status. If <code>ENABLED</code>, the file system is being backed up.</p>
-#[derive(Default, Debug, Clone, PartialEq, Serialize, Deserialize)]
+#[derive(Clone, Debug, Default, Deserialize, PartialEq, Serialize)]
 pub struct BackupPolicy {
     /// <p><p>Describes the status of the file system&#39;s backup policy.</p> <ul> <li> <p> <i> <code>ENABLED</code> - EFS is automatically backing up the file system.</i> </p> </li> <li> <p> <i> <code>ENABLING</code> - EFS is turning on automatic backups for the file system.</i> </p> </li> <li> <p> <i> <code>DISABLED</code> - automatic back ups are turned off for the file system.</i> </p> </li> <li> <p> <i> <code>DISABLED</code> - EFS is turning off automatic backups for the file system.</i> </p> </li> </ul></p>
     #[serde(rename = "Status")]
     pub status: String,
 }
 
-#[derive(Default, Debug, Clone, PartialEq, Deserialize)]
+#[derive(Clone, Debug, Default, Deserialize, PartialEq)]
 #[cfg_attr(any(test, feature = "serialize_structs"), derive(Serialize))]
 pub struct BackupPolicyDescription {
     /// <p>Describes the file system's backup policy, indicating whether automatic backups are turned on or off..</p>
@@ -91,8 +88,7 @@
     pub backup_policy: Option<BackupPolicy>,
 }
 
-#[derive(Default, Debug, Clone, PartialEq, Serialize)]
->>>>>>> e150e708
+#[derive(Clone, Debug, Default, PartialEq, Serialize)]
 #[cfg_attr(feature = "deserialize_structs", derive(Deserialize))]
 pub struct CreateAccessPointRequest {
     /// <p>A string of up to 64 ASCII characters that Amazon EFS uses to ensure idempotent creation.</p>
@@ -281,7 +277,7 @@
     pub file_system_id: String,
 }
 
-#[derive(Default, Debug, Clone, PartialEq, Serialize)]
+#[derive(Clone, Debug, Default, PartialEq, Serialize)]
 #[cfg_attr(feature = "deserialize_structs", derive(Deserialize))]
 pub struct DescribeFileSystemPolicyRequest {
     /// <p>Specifies which EFS file system to retrieve the <code>FileSystemPolicy</code> for.</p>
@@ -650,7 +646,7 @@
     pub file_system_id: String,
 }
 
-#[derive(Default, Debug, Clone, PartialEq, Serialize)]
+#[derive(Clone, Debug, Default, PartialEq, Serialize)]
 #[cfg_attr(feature = "deserialize_structs", derive(Deserialize))]
 pub struct PutFileSystemPolicyRequest {
     /// <p>(Optional) A flag to indicate whether to bypass the <code>FileSystemPolicy</code> lockout safety check. The policy lockout safety check determines whether the policy in the request will prevent the principal making the request will be locked out from making future <code>PutFileSystemPolicy</code> requests on the file system. Set <code>BypassPolicyLockoutSafetyCheck</code> to <code>True</code> only when you intend to prevent the principal that is making the request from making a subsequent <code>PutFileSystemPolicy</code> request on the file system. The default value is False. </p>
@@ -2709,6 +2705,7 @@
     }
 
     /// <p>Returns the backup policy for the specified EFS file system.</p>
+    #[allow(unused_mut)]
     async fn describe_backup_policy(
         &self,
         input: DescribeBackupPolicyRequest,
@@ -2728,7 +2725,7 @@
             .await
             .map_err(RusotoError::from)?;
         if response.status.as_u16() == 200 {
-            let response = response.buffer().await.map_err(RusotoError::HttpDispatch)?;
+            let mut response = response.buffer().await.map_err(RusotoError::HttpDispatch)?;
             let result = proto::json::ResponsePayload::new(&response)
                 .deserialize::<BackupPolicyDescription, _>()?;
 
@@ -3051,6 +3048,7 @@
     }
 
     /// <p>Updates the file system's backup policy. Use this action to start or stop automatic backups of the file system. </p>
+    #[allow(unused_mut)]
     async fn put_backup_policy(
         &self,
         input: PutBackupPolicyRequest,
@@ -3073,7 +3071,7 @@
             .await
             .map_err(RusotoError::from)?;
         if response.status.as_u16() == 200 {
-            let response = response.buffer().await.map_err(RusotoError::HttpDispatch)?;
+            let mut response = response.buffer().await.map_err(RusotoError::HttpDispatch)?;
             let result = proto::json::ResponsePayload::new(&response)
                 .deserialize::<BackupPolicyDescription, _>()?;
 
