--- conflicted
+++ resolved
@@ -926,9 +926,8 @@
         request.set_endpoint_prefix("runtime.lex".to_string());
         let encoded = Some(input.input_stream.to_owned());
         request.set_payload(encoded);
-<<<<<<< HEAD
         request.add_optional_header("Accept", input.accept.as_ref());
-        request.add_header("Content-Type", &input.content_type);
+        request.add_header("Content-Type", &input.content_type.to_string());
         request.add_optional_header(
             "x-amz-lex-request-attributes",
             input.request_attributes.as_ref(),
@@ -937,27 +936,6 @@
             "x-amz-lex-session-attributes",
             input.session_attributes.as_ref(),
         );
-=======
-
-        if let Some(ref accept) = input.accept {
-            request.add_header("Accept", &accept.to_string());
-        }
-        request.add_header("Content-Type", &input.content_type.to_string());
-
-        if let Some(ref request_attributes) = input.request_attributes {
-            request.add_header(
-                "x-amz-lex-request-attributes",
-                &request_attributes.to_string(),
-            );
-        }
-
-        if let Some(ref session_attributes) = input.session_attributes {
-            request.add_header(
-                "x-amz-lex-session-attributes",
-                &session_attributes.to_string(),
-            );
-        }
->>>>>>> e150e708
 
         let mut response = self
             .client
