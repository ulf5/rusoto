--- conflicted
+++ resolved
@@ -13,15 +13,12 @@
 - Make Rusoto Core use HTTP Pools to re-use connections.
 - Fixed Edge Cases in URI Encoding of Rusoto (double query encoding, +'s in query strings).
 - Updated ring dependency
-<<<<<<< HEAD
 - Added Cloud Directory service
-=======
 - Added CloudSearch Domain service
 - Added GreenGrass service
 - Added Elastic Filesystem service
 - Fix broken links on the STS documentation
 - Use xml::EventWriter to serialize XML payload
->>>>>>> 0e0c6421
 
 ## [0.28.0] - 2017-08-25
 
