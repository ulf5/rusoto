--- conflicted
+++ resolved
@@ -3,11 +3,8 @@
 ## [Unreleased]
 (Please put an entry here in each PR)
 
-<<<<<<< HEAD
 - Show secret keys and tokens as `"**********"` in `Debug` output
-=======
 - Ensure list of signed headers is correct when not all headers are signed
->>>>>>> ff526e80
 - Use ```$AWS_PROFILE``` to obtain default profile name 
 - Implement `Default` for `Region`
 - Derive Clone for remaining types (affects CloudFront, Route 53 and S3)
